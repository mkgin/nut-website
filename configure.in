--- conflicted
+++ resolved
@@ -170,11 +170,7 @@
 
 AC_MSG_CHECKING(for --with-all)
 AC_ARG_WITH(all,
-<<<<<<< HEAD
-	AS_HELP_STRING([--with-all], [enable serial, usb, snmp, neon, ipmi, powerman, cgi, dev]),
-=======
 	AS_HELP_STRING([--with-all], [enable serial, usb, snmp, neon, ipmi, powerman, cgi, dev, avahi]),
->>>>>>> 47e8692c
 [
 	if test -n "${withval}"; then
 		dnl Note: we allow "no" as a positive value, because
@@ -186,10 +182,7 @@
 		if test -z "${with_powerman}"; then with_powerman="${withval}"; fi
 		if test -z "${with_cgi}"; then with_cgi="${withval}"; fi
 		if test -z "${with_dev}"; then with_dev="${withval}"; fi
-<<<<<<< HEAD
-=======
 		if test -z "${with_avahi}"; then with_avahi="${withval}"; fi
->>>>>>> 47e8692c
 		if test -z "${with_ipmi}"; then with_ipmi="${withval}"; fi
 		AC_MSG_RESULT("${withval}")
 	else
